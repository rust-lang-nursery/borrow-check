--- conflicted
+++ resolved
@@ -1175,25 +1175,14 @@
 // Standard trait implementations for slices
 ////////////////////////////////////////////////////////////////////////////////
 
-<<<<<<< HEAD
 #[stable(feature = "rust1", since = "1.0.0")]
 impl<T> Borrow<[T]> for Vec<T> {
-    fn borrow(&self) -> &[T] { &self[] }
+    fn borrow(&self) -> &[T] { &self[..] }
 }
 
 #[stable(feature = "rust1", since = "1.0.0")]
 impl<T> BorrowMut<[T]> for Vec<T> {
-    fn borrow_mut(&mut self) -> &mut [T] { &mut self[] }
-=======
-#[unstable(feature = "collections", reason = "trait is unstable")]
-impl<T> BorrowFrom<Vec<T>> for [T] {
-    fn borrow_from(owned: &Vec<T>) -> &[T] { &owned[..] }
-}
-
-#[unstable(feature = "collections", reason = "trait is unstable")]
-impl<T> BorrowFromMut<Vec<T>> for [T] {
-    fn borrow_from_mut(owned: &mut Vec<T>) -> &mut [T] { &mut owned[..] }
->>>>>>> 9ea84aee
+    fn borrow_mut(&mut self) -> &mut [T] { &mut self[..] }
 }
 
 #[stable(feature = "rust1", since = "1.0.0")]
